--- conflicted
+++ resolved
@@ -31,12 +31,12 @@
 //	)
 //
 //	// Create app with the handler and global interceptors
-//	app := dindenault.New(Logger,
+//	app := dindenault.New(logger,
 //	    dindenault.WithSecureService(path, handler, []string{"service:access"}),
 //	    dindenault.WithInterceptors(
-//	        dindenault.LoggingInterceptors(Logger),
+//	        dindenault.LoggingInterceptors(logger),
 //	        dindenault.XRayInterceptors("my-service"),
-//	        dindenault.AuthInterceptors(Logger, "https://imas.example.com"),
+//	        dindenault.AuthInterceptors(logger, "https://imas.example.com"),
 //	    ),
 //	)
 //
@@ -47,7 +47,6 @@
 
 import (
 	"context"
-	"encoding/json"
 	"fmt"
 	"log/slog"
 	"net/http"
@@ -59,21 +58,12 @@
 	"github.com/navigacontentlab/dindenault/internal/telemetry"
 )
 
-type BucketEventHandler interface {
-	HandleEvent(ctx context.Context, event *BucketEvent) error
-}
-type BucketEvent struct {
-	Bucket string `json:"bucket"`
-	Key    string `json:"key"`
-}
-
 // App handles Connect services in Lambda.
 type App struct {
-	Registrations       []Registration
-	Logger              *slog.Logger
-	globalInterceptors  []connect.Interceptor
-	TelemetryOptions    *telemetry.Options
-	BucketEventHandlers []BucketEventHandler
+	registrations      []Registration
+	logger             *slog.Logger
+	globalInterceptors []connect.Interceptor
+	telemetryOptions   *telemetry.Options
 }
 
 // GlobalInterceptors returns the list of global interceptors for testing.
@@ -90,7 +80,7 @@
 // New creates a new App with the given options.
 func New(logger *slog.Logger, options ...Option) *App {
 	app := &App{
-		Logger: logger,
+		logger: logger,
 	}
 
 	// Apply options
@@ -112,13 +102,13 @@
 
 // prepareHandlers applies interceptors to all handlers.
 func (a *App) prepareHandlers() {
-	for i, reg := range a.Registrations {
+	for i, reg := range a.registrations {
 		handler := reg.Handler
 
-		// Apply the connect interceptors
+		// Apply Connect interceptors
 		handler = a.applyGlobalInterceptors(handler)
 
-		a.Registrations[i].Handler = handler
+		a.registrations[i].Handler = handler
 	}
 }
 
@@ -136,20 +126,20 @@
 		args = append(args, a.Key, a.Value.Any())
 	}
 
-	a.Logger.Debug("GeneratedHTTPRequest", args...)
+	a.logger.Debug("GeneratedHTTPRequest", args...)
 
 	w := lambda.NewProxyResponseWriter()
 
 	// Find and execute handler
-	for _, reg := range a.Registrations {
-		a.Logger.Debug("Handle:", "reg.Path", reg.Path)
+	for _, reg := range a.registrations {
+		a.logger.Debug("Handle:", "reg.Path", reg.Path)
 
 		if a.pathMatches(path, reg.Path) {
 			reg.Handler.ServeHTTP(w, req)
 
 			resp, err := w.GetLambdaResponse()
 			if err != nil {
-				a.Logger.Error("Failed to get lambda response", "error", err)
+				a.logger.Error("Failed to get lambda response", "error", err)
 
 				return nil, fmt.Errorf("failed to get lambda response: %w", err)
 			}
@@ -164,50 +154,8 @@
 	}, nil
 }
 
-<<<<<<< HEAD
-func (a *App) HandleMultiple() func(ctx context.Context, raw json.RawMessage) (interface{}, error) {
-	slog.Default().Debug("HandleMultiple")
-
-	albHandler := a.HandleALB()
-	apigatewayHandler := a.HandleAPIGateway()
-
-	return func(ctx context.Context, raw json.RawMessage) (interface{}, error) {
-		// Try ALB
-		slog.Default().Debug("HandleMultiple: Try ALB")
-
-		var albEvent events.ALBTargetGroupRequest
-		if err := json.Unmarshal(raw, &albEvent); err == nil && albEvent.HTTPMethod != "" {
-			return albHandler(ctx, albEvent)
-		}
-
-		// Try S3
-		slog.Default().Debug("HandleMultiple: Try S3")
-
-		var s3Event events.S3Event
-		if err := json.Unmarshal(raw, &s3Event); err == nil && len(s3Event.Records) > 0 {
-			return a.HandleS3()(ctx, s3Event)
-		}
-
-		// Try API Gateway
-		var apigatewayEvent events.APIGatewayV2HTTPRequest
-		if err := json.Unmarshal(raw, &apigatewayEvent); err == nil {
-			return apigatewayHandler(ctx, apigatewayEvent)
-		}
-
-		// Unsupported
-		return events.ALBTargetGroupResponse{
-			StatusCode: http.StatusBadRequest,
-			Body:       "Unsupported event type",
-		}, nil
-	}
-}
-
-// HandleALB returns a Lambda handler function for ALB events.
-func (a *App) HandleALB() func(context.Context, events.ALBTargetGroupRequest) (events.ALBTargetGroupResponse, error) {
-=======
 // Handle returns a Lambda handler function for ALB events.
 func (a *App) Handle() func(context.Context, events.ALBTargetGroupRequest) (events.ALBTargetGroupResponse, error) {
->>>>>>> fefca4c7
 	a.prepareHandlers()
 
 	return func(ctx context.Context, event events.ALBTargetGroupRequest) (events.ALBTargetGroupResponse, error) {
@@ -216,7 +164,7 @@
 
 		req, err := lambda.AWSRequestToHTTPRequest(ctx, request)
 		if err != nil {
-			a.Logger.Error("Failed to create HTTP request", "error", err)
+			a.logger.Error("Failed to create HTTP request", "error", err)
 
 			return events.ALBTargetGroupResponse{
 				StatusCode: http.StatusInternalServerError,
@@ -243,28 +191,6 @@
 	}
 }
 
-func (a *App) HandleS3() func(_ context.Context, event events.S3Event) (interface{}, error) {
-	return func(ctx context.Context, event events.S3Event) (interface{}, error) {
-		for _, record := range event.Records {
-			bucketEvent := &BucketEvent{
-				Bucket: record.S3.Bucket.Name,
-				Key:    record.S3.Object.Key,
-			}
-
-			for _, handler := range a.BucketEventHandlers {
-				if err := handler.HandleEvent(ctx, bucketEvent); err != nil {
-					a.Logger.Error("Error handling bucket event",
-						"error", err,
-						"bucket", bucketEvent.Bucket,
-						"key", bucketEvent.Key)
-				}
-			}
-		}
-
-		return nil, nil
-	}
-}
-
 // HandleAPIGateway returns a Lambda handler function for API Gateway events.
 func (a *App) HandleAPIGateway() func(context.Context, events.APIGatewayV2HTTPRequest) (events.APIGatewayV2HTTPResponse, error) {
 	a.prepareHandlers()
@@ -275,7 +201,7 @@
 
 		req, err := lambda.AWSRequestToHTTPRequest(ctx, request)
 		if err != nil {
-			a.Logger.Error("Failed to create HTTP request", "error", err)
+			a.logger.Error("Failed to create HTTP request", "error", err)
 
 			return events.APIGatewayV2HTTPResponse{
 				StatusCode: http.StatusInternalServerError,
